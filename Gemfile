<<<<<<< HEAD
source 'https://rubygems.org'
gemspec
=======
source :rubygems
gemspec


platform :ruby do
  gem "sqlite3"
end

platform :jruby do
  gem "jdbc-sqlite3"
  gem "activerecord-jdbcsqlite3-adapter"
end
>>>>>>> 995988dd
<|MERGE_RESOLUTION|>--- conflicted
+++ resolved
@@ -1,8 +1,4 @@
-<<<<<<< HEAD
 source 'https://rubygems.org'
-gemspec
-=======
-source :rubygems
 gemspec
 
 
@@ -13,5 +9,4 @@
 platform :jruby do
   gem "jdbc-sqlite3"
   gem "activerecord-jdbcsqlite3-adapter"
-end
->>>>>>> 995988dd
+end