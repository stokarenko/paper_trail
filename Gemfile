<<<<<<< HEAD
source :rubygems

gem 'rails',     github: 'rails/rails'

=======
source 'https://rubygems.org'
>>>>>>> 2e578d44
gemspec<|MERGE_RESOLUTION|>--- conflicted
+++ resolved
@@ -1,9 +1,2 @@
-<<<<<<< HEAD
-source :rubygems
-
-gem 'rails',     github: 'rails/rails'
-
-=======
 source 'https://rubygems.org'
->>>>>>> 2e578d44
 gemspec