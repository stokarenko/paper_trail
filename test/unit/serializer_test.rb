--- conflicted
+++ resolved
@@ -30,11 +30,7 @@
     end
   end
 
-<<<<<<< HEAD
   describe 'Custom Serializer' do
-=======
-  context 'JSON Serializer' do
->>>>>>> 9703df77
     setup do
       PaperTrail.configure do |config|
         config.serializer = PaperTrail::Serializers::Json
@@ -76,7 +72,7 @@
     end
   end
 
-  context 'Custom Serializer' do
+  describe 'Custom Serializer' do
     setup do
       PaperTrail.configure do |config|
         config.serializer = CustomJsonSerializer
