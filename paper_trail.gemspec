--- conflicted
+++ resolved
@@ -19,19 +19,14 @@
   s.add_dependency 'activerecord', '>= 4.0.0.beta', '< 5.0'
 
   s.add_development_dependency 'rake'
-<<<<<<< HEAD
-  s.add_development_dependency 'sqlite3'
-  s.add_development_dependency 'ffaker', '>= 1.15'
-  s.add_development_dependency 'protected_attributes', '~> 1.0'
-=======
   s.add_development_dependency 'shoulda', '~> 3.3'
   s.add_development_dependency 'shoulda-matchers', '~> 1.5'
   s.add_development_dependency 'ffaker',  '>= 1.15'
+  s.add_development_dependency 'protected_attributes', '~> 1.0'
   # JRuby support for the test ENV
   unless defined?(JRUBY_VERSION)
     s.add_development_dependency 'sqlite3', '~> 1.2'
   else
     s.add_development_dependency 'activerecord-jdbcsqlite3-adapter', '~> 1.2.9'
   end
->>>>>>> 9703df77
 end